--- conflicted
+++ resolved
@@ -1,11 +1,7 @@
 #![cfg(feature = "enable")]
 use std::{
     env,
-<<<<<<< HEAD
     fs::{copy, create_dir_all, remove_file},
-=======
-    fs::{copy, create_dir_all, remove_file, File},
->>>>>>> fd3434aa
     path::PathBuf,
     process::{Command as StdCommand, Output, Stdio},
     str,
@@ -109,11 +105,7 @@
 
         // Prove: run for each block
         let sgx_proof = if config.prove {
-<<<<<<< HEAD
             prove(gramine_cmd(), input.clone(), config.instance_id).await
-=======
-            prove(input, &mut gramine_cmd(), config.instance_id).await
->>>>>>> fd3434aa
         } else {
             // Dummy proof: it's ok when only setup/bootstrap was requested
             Ok(SgxResponse::default())
@@ -198,8 +190,7 @@
     Ok(())
 }
 
-<<<<<<< HEAD
-async fn bootstrap(mut gramine_cmd: StdCommand) -> ProverResult<SgxResponse, String> {
+async fn bootstrap(mut gramine_cmd: StdCommand) -> ProverResult<(), String> {
     tokio::task::spawn_blocking(move || {
         // Bootstrap with new private key for signing proofs
         // First delete the private key if it already exists
@@ -214,7 +205,7 @@
             .map_err(|e| format!("Could not run SGX guest boostrap: {}", e))?;
         print_output(&output, "Sgx bootstrap");
 
-        Ok(SgxResponse::default())
+        Ok(())
     })
     .await
     .map_err(|e| e.to_string())?
@@ -222,44 +213,10 @@
 
 async fn prove(
     mut gramine_cmd: StdCommand,
-=======
-async fn bootstrap(gramine_cmd: &mut Command) -> ProverResult<(), String> {
-    // Bootstrap with new private key for signing proofs
-    // First delete the private key if it already exists
-    if PRIVATE_KEY.get().unwrap().exists() {
-        if let Err(e) = remove_file(PRIVATE_KEY.get().unwrap()) {
-            println!("Error deleting file: {}", e);
-        }
-    }
-    let output = gramine_cmd
-        .arg("bootstrap")
-        .output()
-        .await
-        .map_err(|e| format!("Could not run SGX guest boostrap: {}", e))?;
-    print_output(&output, "Sgx bootstrap");
-
-    Ok(())
-}
-
-fn write_input(input: GuestInput) -> ProverResult<PathBuf, String> {
-    let input_path = get_input_path(
-        &PathBuf::from(SGX_INPUT_PATH),
-        input.block_number,
-        &input.network.to_string(),
-    );
-    let file =
-        File::create(&input_path).map_err(|e| format!("Could not create input file: {}", e))?;
-    bincode::serialize_into(file, &input).expect("Unable to serialize input");
-    Ok(input_path)
-}
-
-async fn prove(
->>>>>>> fd3434aa
     input: GuestInput,
     gramine_cmd: &mut Command,
     instance_id: u64,
 ) -> ProverResult<SgxResponse, ProverError> {
-<<<<<<< HEAD
     tokio::task::spawn_blocking(move || {
         // Prove
         let mut child = gramine_cmd
@@ -285,31 +242,6 @@
     })
     .await
     .map_err(|e| ProverError::GuestError(e.to_string()))?
-=======
-    // Write the input file for the SGX guest
-    let input_path = write_input(input)?;
-
-    // Prove
-    let output = gramine_cmd
-        .arg("one-shot")
-        .arg("--sgx-instance-id")
-        .arg(instance_id.to_string())
-        .arg("--blocks-data-file")
-        .arg(input_path.clone())
-        .output()
-        .await
-        .map_err(|e| format!("Could not run SGX guest prover: {}", e))?;
-    print_output(&output, "Sgx execution");
-    if !output.status.success() {
-        return ProverResult::Err(ProverError::GuestError(output.status.to_string()));
-    }
-
-    // Delete the input file
-    std::fs::remove_file(input_path)
-        .map_err(|e| format!("Could not clean up input file: {}", e))?;
-
-    Ok(parse_sgx_result(output.stdout)?)
->>>>>>> fd3434aa
 }
 
 fn parse_sgx_result(output: Vec<u8>) -> ProverResult<SgxResponse, String> {
