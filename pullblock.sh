#!/bin/bash

for block in {10..10000..1}
do
  curl --location --request POST 'http://localhost:8080' \
       --header 'Content-Type: application/json' \
       --data-raw "{
         \"jsonrpc\": \"2.0\",
         \"id\": 1,
         \"method\": \"proof\",
         \"params\": [
           {
             \"type\": \"native\",
             \"l2Rpc\": \"https://rpc.katla.taiko.xyz\",
<<<<<<< HEAD
             \"l1Rpc\": \"https://ethereum-holesky-rpc.publicnode.com\",
=======
             \"l1Rpc\": \"https://l1rpc.katla.taiko.xyz\",
>>>>>>> 852d0f05
             \"l2Contracts\": \"testnet\",
             \"proofInstance\": \"native\",
             \"blockNumber\": $block,
             \"prover\": \"0x70997970C51812dc3A010C7d01b50e0d17dc79C8\",
             \"graffiti\": \"0000000000000000000000000000000000000000000000000000000000000000\"
           }
         ]
       }"
done


# https://ethereum-holesky-rpc.publicnode.com 🉑️<|MERGE_RESOLUTION|>--- conflicted
+++ resolved
@@ -12,11 +12,7 @@
            {
              \"type\": \"native\",
              \"l2Rpc\": \"https://rpc.katla.taiko.xyz\",
-<<<<<<< HEAD
              \"l1Rpc\": \"https://ethereum-holesky-rpc.publicnode.com\",
-=======
-             \"l1Rpc\": \"https://l1rpc.katla.taiko.xyz\",
->>>>>>> 852d0f05
              \"l2Contracts\": \"testnet\",
              \"proofInstance\": \"native\",
              \"blockNumber\": $block,
