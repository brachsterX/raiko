--- conflicted
+++ resolved
@@ -24,11 +24,7 @@
     taiko, Database, DatabaseCommit, Evm,
 };
 use ruint::aliases::U256;
-<<<<<<< HEAD
-use raiko_primitives::{mpt::MptNode, receipt::Receipt, Bloom, RlpBytes};
-=======
 use zeth_primitives::{mpt::MptNode, receipt::Receipt, Bloom, Rlp2718Bytes, RlpBytes};
->>>>>>> 5e4aab96
 
 use super::TxExecStrategy;
 use crate::{
