use alloy_primitives::{Address, TxHash, B256};
use alloy_sol_types::SolValue;
use anyhow::{ensure, Result};
use reth_primitives::Header;

#[cfg(not(feature = "std"))]
use crate::no_std::*;
use crate::{
    consts::{SupportedChainSpecs, VerifierType},
    input::{
        ontake::{BlockMetadataV2, BlockProposedV2},
        BlobProofType, BlockMetadata, BlockProposed, BlockProposedFork, EthDeposit, GuestInput,
        Transition,
    },
    primitives::{
        eip4844::{self, commitment_to_version_hash},
        keccak::keccak,
    },
    CycleTracker,
};
use reth_evm_ethereum::taiko::ANCHOR_GAS_LIMIT;

#[derive(Debug, Clone)]
pub enum BlockMetaDataFork {
    Hekla(BlockMetadata),
    Ontake(BlockMetadataV2),
}

impl From<(&GuestInput, &Header, B256, &BlockProposed)> for BlockMetadata {
    fn from(
        (input, header, tx_list_hash, block_proposed): (&GuestInput, &Header, B256, &BlockProposed),
    ) -> Self {
        Self {
            coinbase: header.beneficiary,
            id: header.number,
            gasLimit: (header.gas_limit
                - if input.chain_spec.is_taiko() {
                    ANCHOR_GAS_LIMIT
                } else {
                    0
                }) as u32,
            timestamp: header.timestamp,
            extraData: bytes_to_bytes32(&header.extra_data).into(),

            l1Hash: input.taiko.l1_header.hash_slow(),
            l1Height: input.taiko.l1_header.number,

            blobHash: tx_list_hash,

            depositsHash: keccak(Vec::<EthDeposit>::new().abi_encode()).into(),

            difficulty: block_proposed.meta.difficulty,
            minTier: block_proposed.meta.minTier,
            blobUsed: block_proposed.meta.blobUsed,
            parentMetaHash: block_proposed.meta.parentMetaHash,
            sender: block_proposed.meta.sender,
        }
    }
}

impl From<(&GuestInput, &Header, B256, &BlockProposedV2)> for BlockMetadataV2 {
    fn from(
        (input, header, tx_list_hash, block_proposed): (
            &GuestInput,
            &Header,
            B256,
            &BlockProposedV2,
        ),
    ) -> Self {
        Self {
            id: header.number,
            coinbase: header.beneficiary,
            timestamp: header.timestamp,
            gasLimit: (header.gas_limit
                - if input.chain_spec.is_taiko() {
                    ANCHOR_GAS_LIMIT
                } else {
                    0
                }) as u32,
            extraData: bytes_to_bytes32(&header.extra_data).into(),

            anchorBlockId: input.taiko.l1_header.number,
            anchorBlockHash: input.taiko.l1_header.hash_slow(),

            blobHash: tx_list_hash,

            difficulty: block_proposed.meta.difficulty,
            minTier: block_proposed.meta.minTier,
            blobUsed: block_proposed.meta.blobUsed,
            parentMetaHash: block_proposed.meta.parentMetaHash,
            proposer: block_proposed.meta.proposer,
            livenessBond: block_proposed.meta.livenessBond,
            proposedAt: block_proposed.meta.proposedAt,
            proposedIn: block_proposed.meta.proposedIn,
            blobTxListOffset: block_proposed.meta.blobTxListOffset,
            blobTxListLength: block_proposed.meta.blobTxListLength,
            blobIndex: block_proposed.meta.blobIndex,
            basefeeAdjustmentQuotient: block_proposed.meta.basefeeAdjustmentQuotient,
            gasIssuancePerSecond: block_proposed.meta.gasIssuancePerSecond,
        }
    }
}

impl BlockMetaDataFork {
    fn from(input: &GuestInput, header: &Header, tx_list_hash: B256) -> Self {
        match &input.taiko.block_proposed {
            BlockProposedFork::Nothing => unimplemented!("no block proposed"),
            BlockProposedFork::Hekla(block_proposed) => {
                BlockMetaDataFork::Hekla((input, header, tx_list_hash, block_proposed).into())
            }
            BlockProposedFork::Ontake(block_proposed_v2) => {
                BlockMetaDataFork::Ontake((input, header, tx_list_hash, block_proposed_v2).into())
            }
        }
    }

    fn match_block_proposal(&self, other: &BlockProposedFork) -> bool {
        match (self, other) {
            (BlockMetaDataFork::Hekla(a), BlockProposedFork::Hekla(b)) => {
                a.abi_encode() == b.meta.abi_encode()
            }
            (BlockMetaDataFork::Ontake(a), BlockProposedFork::Ontake(b)) => {
                a.abi_encode() == b.meta.abi_encode()
            }
            _ => false,
        }
    }
}

#[derive(Debug, Clone)]
pub struct ProtocolInstance {
    pub transition: Transition,
    pub block_metadata: BlockMetaDataFork,
    pub prover: Address,
    pub sgx_instance: Address, // only used for SGX
    pub chain_id: u64,
    pub verifier_address: Address,
}

impl ProtocolInstance {
    pub fn new(input: &GuestInput, header: &Header, proof_type: VerifierType) -> Result<Self> {
        let blob_used = input.taiko.block_proposed.blob_used();
        // If blob is used, tx_list_hash is the commitment to the blob
        // and we need to verify the blob hash matches the blob data.
        // If we need to compute the proof of equivalence this data will be set.
        // Otherwise the proof_of_equivalence is 0
        let tx_list_hash = if blob_used {
            let commitment = input
                .taiko
                .blob_commitment
                .as_ref()
                .expect("no blob commitment");
            let versioned_hash =
                commitment_to_version_hash(&commitment.clone().try_into().unwrap());
<<<<<<< HEAD
            match get_blob_proof_type(proof_type, input.taiko.blob_proof_type.clone()) {
                BlobProofType::ProofOfEquivalence => {
=======

            let blob_proof_type =
                get_blob_proof_type(proof_type, input.taiko.blob_proof_type.clone());
            println!("blob proof type: {:?}", &blob_proof_type);
            match blob_proof_type {
                crate::input::BlobProofType::ProofOfEquivalence => {
>>>>>>> ecbd6212
                    let ct = CycleTracker::start("proof_of_equivalence");
                    let (x, y) =
                        eip4844::proof_of_equivalence(&input.taiko.tx_data, &versioned_hash)?;
                    ct.end();
                    let verified = eip4844::verify_kzg_proof_impl(
                        commitment.clone().try_into().unwrap(),
                        x,
                        y,
                        input
                            .taiko
                            .blob_proof
                            .clone()
                            .map(|p| TryInto::<[u8; 48]>::try_into(p).unwrap())
                            .unwrap(),
                    )?;
                    ensure!(verified);
                }
                BlobProofType::KzgVersionedHash => {
                    let ct = CycleTracker::start("proof_of_commitment");
                    ensure!(
                        commitment == &eip4844::calc_kzg_proof_commitment(&input.taiko.tx_data)?
                    );
                    ct.end();
                }
            };
            versioned_hash
        } else {
            TxHash::from(keccak(input.taiko.tx_data.as_slice()))
        };

        // If the passed in chain spec contains a known chain id, the chain spec NEEDS to match the
        // one we expect, because the prover could otherwise just fill in any values.
        // The chain id is used because that is the value that is put onchain,
        // and so all other chain data needs to be derived from it.
        // For unknown chain ids we just skip this check so that tests using test data can still pass.
        // TODO: we should probably split things up in critical and non-critical parts
        // in the chain spec itself so we don't have to manually all the ones we have to care about.
        if let Some(verified_chain_spec) =
            SupportedChainSpecs::default().get_chain_spec_with_chain_id(input.chain_spec.chain_id)
        {
            ensure!(
                input.chain_spec.max_spec_id == verified_chain_spec.max_spec_id,
                "unexpected max_spec_id"
            );
            ensure!(
                input.chain_spec.hard_forks == verified_chain_spec.hard_forks,
                "unexpected hard_forks"
            );
            ensure!(
                input.chain_spec.eip_1559_constants == verified_chain_spec.eip_1559_constants,
                "unexpected eip_1559_constants"
            );
            ensure!(
                input.chain_spec.l1_contract == verified_chain_spec.l1_contract,
                "unexpected l1_contract"
            );
            ensure!(
                input.chain_spec.l2_contract == verified_chain_spec.l2_contract,
                "unexpected l2_contract"
            );
            ensure!(
                input.chain_spec.is_taiko == verified_chain_spec.is_taiko,
                "unexpected eip_1559_constants"
            );
        }

        let verifier_address = input
            .chain_spec
            .get_fork_verifier_address(input.taiko.block_proposed.block_number(), proof_type)
            .unwrap_or_default();

        let pi = ProtocolInstance {
            transition: Transition {
                parentHash: header.parent_hash,
                blockHash: header.hash_slow(),
                stateRoot: header.state_root,
                graffiti: input.taiko.prover_data.graffiti,
            },
            block_metadata: BlockMetaDataFork::from(input, header, tx_list_hash),
            sgx_instance: Address::default(),
            prover: input.taiko.prover_data.prover,
            chain_id: input.chain_spec.chain_id,
            verifier_address,
        };

        // Sanity check
        if input.chain_spec.is_taiko() {
            ensure!(
                pi.block_metadata
                    .match_block_proposal(&input.taiko.block_proposed),
                format!(
                    "block hash mismatch, expected: {:?}, got: {:?}",
                    input.taiko.block_proposed, pi.block_metadata
                )
            );
        }

        Ok(pi)
    }

    pub fn sgx_instance(mut self, instance: Address) -> Self {
        self.sgx_instance = instance;
        self
    }

    pub fn meta_hash(&self) -> B256 {
        match self.block_metadata {
            BlockMetaDataFork::Hekla(ref meta) => keccak(meta.abi_encode()).into(),
            BlockMetaDataFork::Ontake(ref meta) => keccak(meta.abi_encode()).into(),
        }
    }

    // keccak256(abi.encode(tran, newInstance, prover, metaHash))
    pub fn instance_hash(&self) -> B256 {
        // packages/protocol/contracts/verifiers/libs/LibPublicInput.sol
        // "VERIFY_PROOF", _chainId, _verifierContract, _tran, _newInstance, _prover, _metaHash
        let data = (
            "VERIFY_PROOF",
            self.chain_id,
            self.verifier_address,
            self.transition.clone(),
            self.sgx_instance,
            self.prover,
            self.meta_hash(),
        )
            .abi_encode()
            .iter()
            .skip(32)
            .copied()
            .collect::<Vec<u8>>();
        keccak(data).into()
    }
}

// Make sure the verifier supports the blob proof type
fn get_blob_proof_type(
    proof_type: VerifierType,
    blob_proof_type_hint: BlobProofType,
) -> BlobProofType {
    // Enforce different blob proof type for different provers
    // due to performance considerations
    match proof_type {
        VerifierType::None => blob_proof_type_hint,
        VerifierType::SGX => BlobProofType::KzgVersionedHash,
        VerifierType::SP1 => BlobProofType::ProofOfEquivalence,
        VerifierType::RISC0 => BlobProofType::ProofOfEquivalence,
    }
}

fn bytes_to_bytes32(input: &[u8]) -> [u8; 32] {
    let mut bytes = [0u8; 32];
    let len = core::cmp::min(input.len(), 32);
    bytes[..len].copy_from_slice(&input[..len]);
    bytes
}

#[cfg(test)]
mod tests {
    use alloy_primitives::{address, b256};
    use alloy_sol_types::SolCall;

    use super::*;
    use crate::{
        input::{proveBlockCall, TierProof},
        primitives::keccak,
    };

    #[test]
    fn bytes_to_bytes32_test() {
        let input = "";
        let byte = bytes_to_bytes32(input.as_bytes());
        assert_eq!(
            byte,
            [
                0, 0, 0, 0, 0, 0, 0, 0, 0, 0, 0, 0, 0, 0, 0, 0, 0, 0, 0, 0, 0, 0, 0, 0, 0, 0, 0, 0,
                0, 0, 0, 0
            ]
        );
    }

    #[test]
    fn test_calc_eip712_pi_hash() {
        let trans = Transition {
            parentHash: b256!("07828133348460fab349c7e0e9fd8e08555cba34b34f215ffc846bfbce0e8f52"),
            blockHash: b256!("e2105909de032b913abfa4c8b6101f9863d82be109ef32890b771ae214784efa"),
            stateRoot: b256!("abbd12b3bcb836b024c413bb8c9f58f5bb626d6d835f5554a8240933e40b2d3b"),
            graffiti: b256!("0000000000000000000000000000000000000000000000000000000000000000"),
        };
        let meta_hash = b256!("9608088f69e586867154a693565b4f3234f26f82d44ef43fb99fd774e7266024");
        let proof_of_equivalence = ([0u8; 32], [0u8; 32]);

        let pi_hash = keccak::keccak(
            (
                "VERIFY_PROOF",
                167001u64,
                address!("4F3F0D5B22338f1f991a1a9686C7171389C97Ff7"),
                trans.clone(),
                address!("741E45D08C70c1C232802711bBFe1B7C0E1acc55"),
                address!("70997970C51812dc3A010C7d01b50e0d17dc79C8"),
                meta_hash,
                proof_of_equivalence,
            )
                .abi_encode()
                .iter()
                .cloned()
                .skip(32)
                .collect::<Vec<u8>>(),
        );
        assert_eq!(
            hex::encode(pi_hash),
            "dc1696a5289616fa5eaa9b6ce97d53765b79db948caedb6887f21a26e4c29511"
        );
    }

    // TODO: update proof_of_equivalence
    #[test]
    fn test_eip712_pi_hash() {
        let input = "10d008bd000000000000000000000000000000000000000000000000000000000000004900000000000000000000000000000000000000000000000000000000000000400000000000000000000000000000000000000000000000000000000000000340689c98d83627e8749504eb6effbc2b08408183f11211bbf8bd281727b16255e6b3f8ee61d80cd7d30cdde9aa49acac0b82264a6b0f992139398e95636e501fd80189249f72753bd6c715511cc61facdec4781d4ecb1d028dafdff4a0827d7d53302e31382e302d64657600000000000000000000000000000000000000000000569e75fc77c1a856f6daaf9e69d8a9566ca34aa47f9133711ce065a571af0cfd00000000000000000000000016700100000000000000000000000000000100010000000000000000000000000000000000000000000000000000000000000049000000000000000000000000000000000000000000000000000000000e4e1c000000000000000000000000000000000000000000000000000000000065f94010000000000000000000000000000000000000000000000000000000000000036000000000000000000000000000000000000000000000000000000000000000640000000000000000000000000000000000000000000000000000000000000001fdbdc45da60168ddf29b246eb9e0a2e612a670f671c6d3aafdfdac21f86b4bca0000000000000000000000003c44cdddb6a900fa2b585dd299e03d12fa4293bcaf73b06ee94a454236314610c55e053df3af4402081df52c9ff2692349a6b497bc17a6706bc1cf4c363e800d2133d0d143363871d9c17b8fc5cf6d3cfd585bc80730a40cf8d8186241d45e19785c117956de919999d50e473aaa794b8fd4097000000000000000000000000000000000000000000000000000000000000000000000000000000000000000000000000000000000000000000000000000000260000000000000000000000000000000000000000000000000000000000000006400000000000000000000000000000000000000000000000000000000000000400000000000000000000000000000000000000000000000000000000000000064ffffffffffffffffffffffffffffffffffffffffffffffffffffffffffffffffffffffffffffffffffffffffffffffffffffffffffffffffffffffffffffffffffffffffffffffffffffffffffffffffffffffffffffffffffffffffffffffffffffffff00000000000000000000000000000000000000000000000000000000";
        let input_data = hex::decode(input).unwrap();
        let proveBlockCall { blockId: _, input } =
            proveBlockCall::abi_decode(&input_data, false).unwrap();
        let (meta, trans, _proof) =
            <(BlockMetadata, Transition, TierProof)>::abi_decode_params(&input, false).unwrap();
        let meta_hash: B256 = keccak::keccak(meta.abi_encode()).into();
        let proof_of_equivalence = ([0u8; 32], [0u8; 32]);

        let pi_hash = keccak::keccak(
            (
                "VERIFY_PROOF",
                10086u64,
                address!("4F3F0D5B22338f1f991a1a9686C7171389C97Ff7"),
                trans.clone(),
                address!("4F3F0D5B22338f1f991a1a9686C7171389C97Ff7"),
                address!("4F3F0D5B22338f1f991a1a9686C7171389C97Ff7"),
                meta_hash,
                proof_of_equivalence,
            )
                .abi_encode()
                .iter()
                .cloned()
                .skip(32)
                .collect::<Vec<u8>>(),
        );
        assert_eq!(
            hex::encode(pi_hash),
            "8b0e2833f7bae47f6886e5f172d90b12e330485bfe366d8ed4d53b2114d47e68"
        );
    }
}<|MERGE_RESOLUTION|>--- conflicted
+++ resolved
@@ -152,17 +152,12 @@
                 .expect("no blob commitment");
             let versioned_hash =
                 commitment_to_version_hash(&commitment.clone().try_into().unwrap());
-<<<<<<< HEAD
-            match get_blob_proof_type(proof_type, input.taiko.blob_proof_type.clone()) {
-                BlobProofType::ProofOfEquivalence => {
-=======
 
             let blob_proof_type =
                 get_blob_proof_type(proof_type, input.taiko.blob_proof_type.clone());
             println!("blob proof type: {:?}", &blob_proof_type);
             match blob_proof_type {
                 crate::input::BlobProofType::ProofOfEquivalence => {
->>>>>>> ecbd6212
                     let ct = CycleTracker::start("proof_of_equivalence");
                     let (x, y) =
                         eip4844::proof_of_equivalence(&input.taiko.tx_data, &versioned_hash)?;
