--- conflicted
+++ resolved
@@ -4,11 +4,7 @@
     "lib",
     "primitives",
     "raiko-host",
-<<<<<<< HEAD
-    "sgx-ra",
-=======
     # "sgx-ra",
->>>>>>> 3268d70d
     # "tests/*",
 ]
 
